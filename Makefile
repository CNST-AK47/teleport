BUILDDIR ?= out
GO15VENDOREXPERIMENT := 1
PKGPATH=github.com/gravitational/teleport
PWD ?= $(shell pwd)
ETCD_CERTS := $(realpath fixtures/certs)
ETCD_FLAGS := TELEPORT_TEST_ETCD_CONFIG='{"nodes": ["https://localhost:4001"], "key":"/teleport/test", "tls_key_file": "$(ETCD_CERTS)/proxy1-key.pem", "tls_cert_file": "$(ETCD_CERTS)/proxy1.pem", "tls_ca_file": "$(ETCD_CERTS)/ca.pem"}'
TELEPORT_DEBUG_TESTS ?= no
<<<<<<< HEAD
OUT := out
GO15VENDOREXPERIMENT := 1
PKGPATH=github.com/gravitational/teleport
INSTALL_BIN_DIR=/usr/bin
INSTALL_ASSETS_DIR=/usr/share/teleport
=======
>>>>>>> c35d8aaa
export

.PHONY: install test test-with-etcd remove-temp files test-package update test-grep-package cover-package cover-package-with-etcd run profile sloccount set-etcd 

#
# Default target: builds all 3 executables and plaaces them in a current directory
#
.PHONY: all
all: flags teleport tctl tsh assets

.PHONY: tctl
tctl: 
<<<<<<< HEAD
	go build -o $(OUT)/tctl -i $(BUILDFLAGS) $(PKGPATH)/tool/tctl

.PHONY: teleport 
teleport: flags
	go build -o $(OUT)/teleport -i $(BUILDFLAGS) $(PKGPATH)/tool/teleport
	cp -rf web/dist/* $(OUT)/

.PHONY: tsh
tsh: 
	go build -o $(OUT)/tsh -i $(BUILDFLAGS) $(PKGPATH)/tool/tsh

.PHONY: install
install: 
	$(eval BUILDFLAGS=-ldflags -w)
	go build -o $(OUT)/tctl     $(BUILDFLAGS) $(PKGPATH)/tool/tctl
	go build -o $(OUT)/teleport $(BUILDFLAGS) $(PKGPATH)/tool/teleport
	go build -o $(OUT)/tsh      $(BUILDFLAGS) $(PKGPATH)/tool/tsh
	sudo cp -f $(OUT)/tctl      $(INSTALL_BIN_DIR)/
	sudo cp -f $(OUT)/tsh       $(INSTALL_BIN_DIR)/
	sudo cp -f $(OUT)/teleport  $(INSTALL_BIN_DIR)/
	sudo mkdir -p $(INSTALL_ASSETS_DIR)
	sudo cp -fr web/dist/* $(INSTALL_ASSETS_DIR)
=======
	go build -ldflags $(TELEPORT_LINKFLAGS) -o $(BUILDDIR)/tctl $(BUILDFLAGS) -i $(PKGPATH)/tool/tctl

.PHONY: teleport
teleport: 
	go build -ldflags $(TELEPORT_LINKFLAGS) -o $(BUILDDIR)/teleport $(BUILDFLAGS) -i $(PKGPATH)/tool/teleport

.PHONY: tsh
tsh: 
	go build -ldflags $(TELEPORT_LINKFLAGS) -o $(BUILDDIR)/tsh $(BUILDFLAGS) -i $(PKGPATH)/tool/tsh

.PHONY: install
install: remove-temp-files flags
	go install -ldflags $(TELEPORT_LINKFLAGS) $(PKGPATH)/tool/teleport \
	           $(PKGPATH)/tool/tctl \
	           $(PKGPATH)/tool/tsh \
>>>>>>> c35d8aaa

.PHONY: clean
clean:
	rm -rf $(BUILDDIR)

.PHONY: assets
assets:
	cp -r web/dist/app $(BUILDDIR)
	cp web/dist/index.html $(BUILDDIR)
	cp README.md $(BUILDDIR)

#
# Builds docs from mkdocs
#
.PHONY:docs
docs:
	$(MAKE) -C build.assets docs

#
# tests everything: called by Jenkins
#
test: FLAGS ?= -cover
test: 
	go test -v $(PKGPATH)/tool/tsh/... \
			   $(PKGPATH)/lib/... \
			   $(PKGPATH)/tool/teleport... $(FLAGS)
	go vet ./tool/... ./lib/...

flags:
	$(shell go install $(PKGPATH)/vendor/github.com/gravitational/version/cmd/linkflags)
	$(eval TELEPORT_LINKFLAGS := "$(shell linkflags -pkg=$(GOPATH)/src/$(PKGPATH) -verpkg=$(PKGPATH)/vendor/github.com/gravitational/version)")


test-with-etcd: install
	${ETCD_FLAGS} go test -v -test.parallel=0 $(shell go list ./... | grep -v /vendor/) -cover

test-package: remove-temp-files install
	go test -v -test.parallel=0 ./$(p)

test-package-with-etcd: remove-temp-files install
	${ETCD_FLAGS} go test -v -test.parallel=0 ./$(p)

test-grep-package-with-etcd: remove-temp-files install
	${ETCD_FLAGS} go test -v -test.parallel=0 ./$(p) -check.f=$(e)


test-grep-package: remove-temp-files install
	go test -v ./$(p) -check.f=$(e)

cover-package: remove-temp-files
	go test -v ./$(p)  -coverprofile=/tmp/coverage.out
	go tool cover -html=/tmp/coverage.out

cover-package-with-etcd: remove-temp-files
	${ETCD_FLAGS} go test -v ./$(p)  -coverprofile=/tmp/coverage.out
	go tool cover -html=/tmp/coverage.out

profile:
	go tool pprof http://localhost:6060/debug/pprof/profile

sloccount:
	find . -path ./vendor -prune -o -name "*.go" -print0 | xargs -0 wc -l

# start-test-etcd starts test etcd node using tls certificates
start-test-etcd:
	docker run -d -p 4001:4001 -p 2380:2380 -p 2379:2379 -v $(ETCD_CERTS):/certs quay.io/coreos/etcd:v2.2.5  -name etcd0 -advertise-client-urls https://localhost:2379,https://localhost:4001  -listen-client-urls https://0.0.0.0:2379,https://0.0.0.0:4001  -initial-advertise-peer-urls https://localhost:2380  -listen-peer-urls https://0.0.0.0:2380  -initial-cluster-token etcd-cluster-1  -initial-cluster etcd0=https://localhost:2380  -initial-cluster-state new --cert-file=/certs/etcd1.pem --key-file=/certs/etcd1-key.pem --peer-cert-file=/certs/etcd1.pem --peer-key-file=/certs/etcd1-key.pem --peer-client-cert-auth --peer-trusted-ca-file=/certs/ca.pem -client-cert-auth
<|MERGE_RESOLUTION|>--- conflicted
+++ resolved
@@ -5,14 +5,10 @@
 ETCD_CERTS := $(realpath fixtures/certs)
 ETCD_FLAGS := TELEPORT_TEST_ETCD_CONFIG='{"nodes": ["https://localhost:4001"], "key":"/teleport/test", "tls_key_file": "$(ETCD_CERTS)/proxy1-key.pem", "tls_cert_file": "$(ETCD_CERTS)/proxy1.pem", "tls_ca_file": "$(ETCD_CERTS)/ca.pem"}'
 TELEPORT_DEBUG_TESTS ?= no
-<<<<<<< HEAD
 OUT := out
 GO15VENDOREXPERIMENT := 1
-PKGPATH=github.com/gravitational/teleport
 INSTALL_BIN_DIR=/usr/bin
 INSTALL_ASSETS_DIR=/usr/share/teleport
-=======
->>>>>>> c35d8aaa
 export
 
 .PHONY: install test test-with-etcd remove-temp files test-package update test-grep-package cover-package cover-package-with-etcd run profile sloccount set-etcd 
@@ -25,19 +21,16 @@
 
 .PHONY: tctl
 tctl: 
-<<<<<<< HEAD
 	go build -o $(OUT)/tctl -i $(BUILDFLAGS) $(PKGPATH)/tool/tctl
 
 .PHONY: teleport 
 teleport: flags
 	go build -o $(OUT)/teleport -i $(BUILDFLAGS) $(PKGPATH)/tool/teleport
-	cp -rf web/dist/* $(OUT)/
 
 .PHONY: tsh
 tsh: 
 	go build -o $(OUT)/tsh -i $(BUILDFLAGS) $(PKGPATH)/tool/tsh
 
-.PHONY: install
 install: 
 	$(eval BUILDFLAGS=-ldflags -w)
 	go build -o $(OUT)/tctl     $(BUILDFLAGS) $(PKGPATH)/tool/tctl
@@ -48,23 +41,8 @@
 	sudo cp -f $(OUT)/teleport  $(INSTALL_BIN_DIR)/
 	sudo mkdir -p $(INSTALL_ASSETS_DIR)
 	sudo cp -fr web/dist/* $(INSTALL_ASSETS_DIR)
-=======
 	go build -ldflags $(TELEPORT_LINKFLAGS) -o $(BUILDDIR)/tctl $(BUILDFLAGS) -i $(PKGPATH)/tool/tctl
 
-.PHONY: teleport
-teleport: 
-	go build -ldflags $(TELEPORT_LINKFLAGS) -o $(BUILDDIR)/teleport $(BUILDFLAGS) -i $(PKGPATH)/tool/teleport
-
-.PHONY: tsh
-tsh: 
-	go build -ldflags $(TELEPORT_LINKFLAGS) -o $(BUILDDIR)/tsh $(BUILDFLAGS) -i $(PKGPATH)/tool/tsh
-
-.PHONY: install
-install: remove-temp-files flags
-	go install -ldflags $(TELEPORT_LINKFLAGS) $(PKGPATH)/tool/teleport \
-	           $(PKGPATH)/tool/tctl \
-	           $(PKGPATH)/tool/tsh \
->>>>>>> c35d8aaa
 
 .PHONY: clean
 clean:
@@ -77,7 +55,7 @@
 	cp README.md $(BUILDDIR)
 
 #
-# Builds docs from mkdocs
+# Builds docs using containerized mkdocs
 #
 .PHONY:docs
 docs:
