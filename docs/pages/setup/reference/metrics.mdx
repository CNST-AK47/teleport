--- conflicted
+++ resolved
@@ -109,12 +109,9 @@
 | `rx` | counter | Teleport | Number of bytes received. |
 | `server_interactive_sessions_total` | gauge | Teleport | Number of active sessions. |
 | `teleport_build_info` | gauge | Teleport | Provides build information of Teleport including gitref (git describe --long --tags), Go version, and Teleport version. The value of this gauge will always be 1. |
-<<<<<<< HEAD
 | `teleport_cache_events` | counter | Teleport | Number of events received by a Teleport service cache. Teleport's Auth Service, Proxy Service, and other services cache incoming events related to their service. |
 | `teleport_cache_stale_events` | counter | Teleport | Number of stale events received by a Teleport service cache. A high percentage of stale events can indicate a degraded backend. |
-=======
 | `teleport_registered_servers` | gauge | Teleport Auth | The number of Teleport servers (a server consists of one or more Teleport services) that have connected to the Teleport cluster, including the Teleport version. After disconnecting, a Teleport server has a TTL of 10 minutes, so this value will include servers that have recently disconnected but have not reached their TTL. |
->>>>>>> a8a57b19
 | `trusted_clusters` | gauge | Teleport | Number of tunnels per state. |
 | `tx` | counter | Teleport | Number of bytes transmitted. |
 | `user_login_total` | counter | Teleport Auth | Number of user logins. |
